--- conflicted
+++ resolved
@@ -6,8 +6,6 @@
  * class for more specific task subclasses to inherit.
  */
 public class Task {
-<<<<<<< HEAD
-
     /** Storage delimiter used when serializing tasks. */
     protected static final String STORAGE_DELIM = " | ";
 
@@ -24,15 +22,11 @@
     /** Storage flag for incomplete status. */
     private static final String COMPLETED_FLAG_FALSE = "0";
 
+    /** Whether the task has been completed. */
+    protected boolean isCompleted;
+
     /** Human-readable description of the task. */
     private final String description;
-
-    /** Whether the task has been completed. */
-    private boolean completed;
-=======
-    protected String description;
-    protected boolean isCompleted;
->>>>>>> b366a2db
 
     /**
      * Creates a new Task with the specified description.
@@ -78,7 +72,7 @@
      * @return true if completed; false otherwise.
      */
     public boolean isCompleted() {
-        return completed;
+        return isCompleted;
     }
 
     /**
@@ -89,11 +83,7 @@
      * @return the storage string representation of the task.
      */
     public String toStorageString() {
-<<<<<<< HEAD
         return STORAGE_UNKNOWN_TYPE + STORAGE_DELIM + getCompletedFlag() + STORAGE_DELIM + description;
-=======
-        return "? | " + (isCompleted ? "1" : "0") + " | " + description;
->>>>>>> b366a2db
     }
 
     /**
@@ -102,18 +92,14 @@
      * @return "X" if the task is completed, otherwise a space character.
      */
     protected String getStatusIcon() {
-<<<<<<< HEAD
-        return completed ? STATUS_DONE : STATUS_NOT_DONE;
+        return isCompleted ? STATUS_DONE : STATUS_NOT_DONE;
     }
 
     /**
      * Returns the flag used to represent completion status in storage.
      */
     private String getCompletedFlag() {
-        return completed ? COMPLETED_FLAG_TRUE : COMPLETED_FLAG_FALSE;
-=======
-        return (isCompleted ? "X" : " ");
->>>>>>> b366a2db
+        return isCompleted ? COMPLETED_FLAG_TRUE : COMPLETED_FLAG_FALSE;
     }
 
     /**
